--- conflicted
+++ resolved
@@ -6,10 +6,6 @@
 from typing import Dict, Any, Optional
 from pathlib import Path
 import json
-import logging
-from ..core.feed_config import feed_config
-
-logger = logging.getLogger(__name__)
 
 
 class DefaultSettingsService:
@@ -183,7 +179,39 @@
         base_settings = {
             'TWISTED_REACTOR': self.default_settings["spider_defaults"]["memory_settings"]["reactor"],
             'FEED_EXPORT_ENCODING': feed_settings["encoding"],
-            'FEEDS': feed_settings.get("feeds", feed_config.get_standard_feeds()),
+            'FEEDS': feed_settings.get("feeds", {
+                'results.jsonl': {
+                    'format': 'jsonl',
+                    'encoding': 'utf-8',
+                    'store_empty': False,
+                    'item_export_kwargs': {
+                        'ensure_ascii': False
+                    }
+                },
+                'results.json': {
+                    'format': 'json',
+                    'encoding': 'utf-8',
+                    'store_empty': False,
+                    'item_export_kwargs': {
+                        'ensure_ascii': False
+                    }
+                },
+                'results.csv': {
+                    'format': 'csv',
+                    'encoding': 'utf-8',
+                    'store_empty': False
+                },
+                'results.xml': {
+                    'format': 'xml',
+                    'encoding': 'utf-8',
+                    'store_empty': False
+                },
+                'results.xlsx': {
+                    'format': 'xlsx',
+                    'encoding': 'utf-8',
+                    'store_empty': False
+                }
+            }),
             'PLAYWRIGHT_BROWSER_TYPE': self.default_settings["spider_defaults"]["playwright_settings"]["browser_type"],
             'PLAYWRIGHT_LAUNCH_OPTIONS': self.default_settings["spider_defaults"]["playwright_settings"]["launch_options"],
             'PLAYWRIGHT_DEFAULT_NAVIGATION_TIMEOUT': self.default_settings["spider_defaults"]["playwright_settings"]["navigation_timeout"],
@@ -209,10 +237,7 @@
                 'scrapy.extensions.corestats.CoreStats': 500,
                 'scrapy.extensions.memusage.MemoryUsage': 500,
                 'scrapy.extensions.logstats.LogStats': 500,
-<<<<<<< HEAD
-=======
                 'app.scrapy_extensions.lightweight_progress_extension.LightweightProgressExtension': 300,
->>>>>>> 286694b3
             },
             # 軽量プログレスシステム設定
             'LIGHTWEIGHT_PROGRESS_WEBSOCKET': True,
@@ -244,7 +269,39 @@
             'AUTOTHROTTLE_ENABLED': True,
             'AUTOTHROTTLE_TARGET_CONCURRENCY': 2.0,
             'MEMUSAGE_LIMIT_MB': self.default_settings["large_data_settings"]["memory_limit_mb"],
-            'FEEDS': feed_settings.get("feeds", feed_config.get_standard_feeds())
+            'FEEDS': feed_settings.get("feeds", {
+                'results.jsonl': {
+                    'format': 'jsonl',
+                    'encoding': 'utf-8',
+                    'store_empty': False,
+                    'item_export_kwargs': {
+                        'ensure_ascii': False
+                    }
+                },
+                'results.json': {
+                    'format': 'json',
+                    'encoding': 'utf-8',
+                    'store_empty': False,
+                    'item_export_kwargs': {
+                        'ensure_ascii': False
+                    }
+                },
+                'results.csv': {
+                    'format': 'csv',
+                    'encoding': 'utf-8',
+                    'store_empty': False
+                },
+                'results.xml': {
+                    'format': 'xml',
+                    'encoding': 'utf-8',
+                    'store_empty': False
+                },
+                'results.xlsx': {
+                    'format': 'xlsx',
+                    'encoding': 'utf-8',
+                    'store_empty': False
+                }
+            })
         }
     
     def get_mobile_settings(self) -> Dict[str, Any]:
@@ -301,7 +358,29 @@
                 'timeout': 30000,
             },
             'PLAYWRIGHT_DEFAULT_NAVIGATION_TIMEOUT': 30000,
-            'FEEDS': feed_config.get_spider_feeds('amazon_ranking')
+            'FEEDS': {
+                'ranking_results.jsonl': {
+                    'format': 'jsonlines',
+                    'encoding': 'utf8',
+                    'store_empty': False,
+                    'item_export_kwargs': {
+                        'ensure_ascii': False,
+                    },
+                },
+                'ranking_results.json': {
+                    'format': 'json',
+                    'encoding': 'utf8',
+                    'store_empty': False,
+                    'item_export_kwargs': {
+                        'ensure_ascii': False,
+                    },
+                },
+                'ranking_results.csv': {
+                    'format': 'csv',
+                    'encoding': 'utf8',
+                    'store_empty': False,
+                },
+            }
         }
 
     def get_puppeteer_settings(self) -> Dict[str, Any]:
@@ -333,7 +412,29 @@
             'PUPPETEER_WAIT_FOR': 3000,
             'PUPPETEER_VIEWPORT': {'width': 1920, 'height': 1080},
             'PUPPETEER_HEADLESS': True,
-            'FEEDS': feed_config.get_spider_feeds('puppeteer')
+            'FEEDS': {
+                'puppeteer_results.jsonl': {
+                    'format': 'jsonlines',
+                    'encoding': 'utf8',
+                    'store_empty': False,
+                    'item_export_kwargs': {
+                        'ensure_ascii': False,
+                    },
+                },
+                'puppeteer_results.json': {
+                    'format': 'json',
+                    'encoding': 'utf8',
+                    'store_empty': False,
+                    'item_export_kwargs': {
+                        'ensure_ascii': False,
+                    },
+                },
+                'puppeteer_results.csv': {
+                    'format': 'csv',
+                    'encoding': 'utf8',
+                    'store_empty': False,
+                },
+            }
         }
 
     def get_export_settings(self) -> Dict[str, Any]:
